--- conflicted
+++ resolved
@@ -43,21 +43,14 @@
     }
 
     fn clamp(mut self) -> Self {
-<<<<<<< HEAD
-        self.color = self.color.map(|c| clamp(c, 0.0, 1.0));
-        self.albedo = self.albedo.map(|c| clamp(c, 0.0, 1.0));
-        self.ambient_occlusion = clamp(self.ambient_occlusion, 0.0, 1.0);
-=======
         self.color = self.color.map(|c| c.clamp(0.0, 1.0));
         self.albedo = self.albedo.map(|c| c.clamp(0.0, 1.0));
-        self.emissive = self.emissive.map(|c| c.clamp(0.0, 1.0));
         self.ambient_occlusion = self.ambient_occlusion.clamp(0.0, 1.0);
->>>>>>> 385b0325
         self
     }
 
     fn compute_color(&self) -> Vector3<f64> {
-        (self.color * self.ambient_occlusion + self.emissive).map(|c| clamp(c, 0.0, 1.0))
+        (self.color * self.ambient_occlusion + self.emissive).map(|c| c.clamp(0.0, 1.0))
     }
 
     fn compute_color_with_gamma_correction(&self) -> Vector3<f64> {
